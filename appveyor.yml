--- conflicted
+++ resolved
@@ -58,9 +58,6 @@
     release: $(Version)
     on:
       branch: 
-<<<<<<< HEAD
-      - /preview\/*/ 
-=======
       - /preview\/*/
       CI_WINDOWS: true
   - provider: GitHub
@@ -71,5 +68,4 @@
     on:
       branch: 
       - /release\/*/
->>>>>>> 95c9322c
       CI_WINDOWS: true